# Import necessary modules. Ensure 'modules.imports' contains all required imports.
from modules.imports import *
# Parse command-line arguments. Make sure 'parser_args.parse_arguments()' is properly set up in your project.
args = parser_args.parse_arguments()



# Function to detect language from an audio file.
def run_sub_gen(input_path: str, output_name: str = "", output_directory: str = "./"):
    model_type = parser_args.set_model_by_ram(args.ram, args.language)
    print("Loading Model")
    model = whisper.load_model(model_type)
<<<<<<< HEAD
    print("Setting Path")
    print("Doing the work now...")
    print("This may take a while, sit back and get a coffee or something.")

=======
    print("Doing the work now...")
    print("This may take a while, sit back and get a coffee or something.")
>>>>>>> 3f27d04d
    result = model.transcribe(input_path, language=args.language, task="translate")

    print("Setting writer Up")
    writer = get_writer("srt", str(output_directory))

    writer(result, output_name)
    print("Done...")
    return result, output_name

# Indicate that the subtitles generator module is loaded.
print("Subtitles Generator Module Loaded")<|MERGE_RESOLUTION|>--- conflicted
+++ resolved
@@ -10,15 +10,10 @@
     model_type = parser_args.set_model_by_ram(args.ram, args.language)
     print("Loading Model")
     model = whisper.load_model(model_type)
-<<<<<<< HEAD
+
     print("Setting Path")
     print("Doing the work now...")
     print("This may take a while, sit back and get a coffee or something.")
-
-=======
-    print("Doing the work now...")
-    print("This may take a while, sit back and get a coffee or something.")
->>>>>>> 3f27d04d
     result = model.transcribe(input_path, language=args.language, task="translate")
 
     print("Setting writer Up")
