import argparse
import io
import os
import speech_recognition as sr
import whisper
import torch
import math
import sys
import ctypes
import shutil
import numpy as np
import requests
import json
import re
try:
    # if the os is not windows then skip this
    if os.name == 'nt':
        import sys, win32api
        win32api.SetDllDirectory(sys._MEIPASS)
except:
    pass
import pytz
import pyaudio
import humanize
import humanize

from datetime import datetime, timedelta
from queue import Queue
from tempfile import NamedTemporaryFile
from time import sleep
from sys import platform
from colorama import Fore, Back, Style, init
from tqdm import tqdm
from datetime import datetime
from numba import cuda
from prettytable import PrettyTable
from dateutil.tz import tzlocal
from tzlocal import get_localzone
init()

try:
    cuda_available = torch.cuda.is_available()
except:
    cuda_available = False

print("Loading Modules...")
from modules.version_checker import check_for_updates
from modules.model_downloader import fine_tune_model_dl, fine_tune_model_dl_compressed
from modules.discord import send_to_discord_webhook
from modules.console_settings import set_window_title
from modules.warnings import print_warning
from modules import parser_args
from modules.languages import get_valid_languages
print("Modules Loaded\n\n")

# Code is semi documented, but if you have any questions, feel free to ask in the Discussions tab.

def main():
    args = parser_args.parse_arguments()

<<<<<<< HEAD
    version = "1.0.997"
    ScriptCreator = "cyberofficial"
    GitHubRepo = "https://github.com/cyberofficial/Synthalingua"
    repo_owner = "cyberofficial"
    repo_name = "Synthalingua"

    def get_remote_version(repo_owner, repo_name, file_path):
        url = f"https://raw.githubusercontent.com/{repo_owner}/{repo_name}/master/{file_path}"
        response = requests.get(url)

        if response.status_code == 200:
            remote_file_content = response.text
            version_search = re.search(r'version\s*=\s*"([\d.]+)"', remote_file_content)
            if version_search:
                remote_version = version_search.group(1)
                return remote_version
            else:
                print("Error: Version not found in the remote file.")
                return None
        else:
            print(f"An error occurred. Status code: {response.status_code}")
            return None

    def check_for_updates():
        local_version = version
        remote_version = get_remote_version(repo_owner, repo_name, "transcribe_audio.py")

        if remote_version is not None:
            if remote_version != local_version:
                print(f"Version mismatch. Local version: {local_version}, remote version: {remote_version}")
                print("Consider updating to the latest version.")
                print(f"Update available at: " + GitHubRepo)
            else:
                print("You are already using the latest version.")
                print(f"Current version: {local_version}")

    check_for_updates()

    def fine_tune_model_dl():
        print("Downloading fine-tuned model... [Via OneDrive (Public)]")
        url = "https://onedrive.live.com/download?cid=22FB8D582DCFA12B&resid=22FB8D582DCFA12B%21456432&authkey=AIRKZih0go6iUTs"
        r = requests.get(url, stream=True)
        total_length = int(r.headers.get('content-length'))
        with tqdm(total=total_length, unit='B', unit_scale=True, unit_divisor=1024) as pbar:
            with open("models/fine_tuned_model-v2.pt", "wb") as f:
                for chunk in r.iter_content(chunk_size=1024):
                    if chunk:
                        f.write(chunk)
                        pbar.update(1024)
        print("Fine-tuned model downloaded.")

    def fine_tune_model_dl_compressed():
        print("Downloading fine-tuned compressed model... [Via OneDrive (Public)]")
        url = "https://onedrive.live.com/download?cid=22FB8D582DCFA12B&resid=22FB8D582DCFA12B%21456433&authkey=AOTrQ949dOFhdxQ"
        r = requests.get(url, stream=True)
        total_length = int(r.headers.get('content-length'))
        with tqdm(total=total_length, unit='B', unit_scale=True, unit_divisor=1024) as pbar:
            with open("models/fine_tuned_model_compressed_v2.pt", "wb") as f:
                for chunk in r.iter_content(chunk_size=1024):
                    if chunk:
                        f.write(chunk)
                        pbar.update(1024)
        print("Fine-tuned model (compressed) downloaded.")
=======
    # if args.updatebranch is set as disable then skip
    if args.updatebranch != "disable":
        check_for_updates(args.updatebranch)
>>>>>>> e210027a

    def record_callback(_, audio:sr.AudioData) -> None:
        data = audio.get_raw_data()
        data_queue.put(data)

    def is_input_device(device_index):
        pa = pyaudio.PyAudio()
        device_info = pa.get_device_info_by_index(device_index)
        return device_info['maxInputChannels'] > 0

    def get_microphone_source(args):
        pa = pyaudio.PyAudio()
        available_mics = sr.Microphone.list_microphone_names()

        def is_input_device(device_index):
            device_info = pa.get_device_info_by_index(device_index)
            return device_info['maxInputChannels'] > 0

        if args.set_microphone:
            mic_name = args.set_microphone

            if mic_name.isdigit():
                mic_index = int(mic_name)
                if mic_index in range(len(available_mics)) and is_input_device(mic_index):
                    return sr.Microphone(sample_rate=16000, device_index=mic_index), available_mics[mic_index]
                else:
                    print("Invalid audio source. Please choose a valid microphone.")
                    sys.exit(0)
            else:
                for index, name in enumerate(available_mics):
                    if mic_name == name and is_input_device(index):
                        return sr.Microphone(sample_rate=16000, device_index=index), name

        for index in range(pa.get_device_count()):
            if is_input_device(index):
                return sr.Microphone(sample_rate=16000, device_index=index), "system default"

        raise ValueError("No valid input devices found.")

    if len(sys.argv) == 1:
        parser.print_help()
        sys.exit(1)

    if args.about:
        from modules.about import contributors
        from modules.version_checker import ScriptCreator, GitHubRepo
        contributors(ScriptCreator, GitHubRepo)


    model = parser_args.set_model_by_ram(args.ram, args.language)

    hardmodel = None

    if args.ramforce:
        hardmodel = args.ram

    phrase_time = None
    last_sample = bytes()
    data_queue = Queue()
    recorder = sr.Recognizer()
    recorder.energy_threshold = args.energy_threshold
    recorder.dynamic_energy_threshold = False
    
    valid_languages = get_valid_languages()

    if args.language:
        if args.language not in valid_languages:
            print("Invalid language. Please choose a valid language from the list below:")
            print(valid_languages)
            return

    # check if transcribed is set as an argument if so check if target language is set, if tagret language is not set then exit saying need target language
    if args.transcribe:
        if not args.target_language:
            print("Transcribe is set but no target language is set. Please set a target language.")
            return
        else:
            if args.target_language not in valid_languages:
                print("Invalid target language. Please choose a valid language from the list below:")
                print(valid_languages)
                return
        target_language = args.target_language
    
    if args.phrase_timeout > 1 and args.discord_webhook:
        red_text = Fore.RED + Back.BLACK
        print(f"{red_text}WARNING{reset_text}: phrase_timeout is set to {args.phrase_timeout} seconds. This will cause the webhook to send multiple messages. Setting phrase_timeout to 1 second to avoid this.")
        args.phrase_timeout = 1
        
    if args.device:
        device = torch.device(args.device)
    else:
        device = torch.device("cuda" if torch.cuda.is_available() else "cpu")
        if args.device == "cuda" and not torch.cuda.is_available():
            print("WARNING: CUDA was chosen but it is not available. Falling back to CPU.")
    print(f"Using device: {device}")

    if device.type == "cuda":
        # Check if multiple CUDA devices are available
        cuda_device_count = torch.cuda.device_count()
        if cuda_device_count > 1 and args.cuda_device == 0:
            while True:
                print("Multiple CUDA devices detected. Please choose a device:")
                for i in range(cuda_device_count):
                    print(f"{i}: {torch.cuda.get_device_name(i)}, VRAM: {torch.cuda.get_device_properties(i).total_memory / 1024 / 1024} MB")
                try:
                    selected_device = int(input("Enter the device number: "))
                    if 0 <= selected_device < cuda_device_count:
                        break
                    else:
                        print("Invalid device number. Please try again.")
                except ValueError:
                    print("Invalid input. Please enter a valid device number.")
        else:
            selected_device = args.cuda_device

        torch.cuda.set_device(selected_device)
        print(f"CUDA device name: {torch.cuda.get_device_name(torch.cuda.current_device())}")
        print(f"VRAM available: {torch.cuda.get_device_properties(torch.cuda.current_device()).total_memory / 1024 / 1024} MB")

 
    if args.list_microphones:
        print("Available microphone devices are: ")
        mic_table = PrettyTable()
        mic_table.field_names = ["Index", "Microphone Name"]

        for index, name in enumerate(sr.Microphone.list_microphone_names()):
            if is_input_device(index):
                mic_table.add_row([index, name])

        print(mic_table)
        sys.exit(0)

    try:
        source, mic_name = get_microphone_source(args)
    except ValueError as e:
        print(e)
        sys.exit(0)

    with source as s:
        try:
            recorder.adjust_for_ambient_noise(s)
            print(f"Microphone set to: {mic_name}")
        except AssertionError as e:
            print(e)

    if args.language == "en" or args.language == "English":
        model += ".en"
        if model == "large" or model == "large.en":
            model = "large"

    if not os.path.exists("models"):
        print("Creating models folder...")
        os.makedirs("models")

    if device.type == "cuda":
        cuda_vram = torch.cuda.get_device_properties(torch.cuda.current_device()).total_memory / 1024 / 1024
        overhead_buffer = 200

        ram_options = [("12gb", 12000), ("6gb", 6144), ("4gb", 4096), ("2gb", 2048), ("1gb", 1024)]

        found = False
        old_ram_flag = args.ram
        for i, (ram_option, required_vram) in enumerate(ram_options):
            if args.ram == ram_option and cuda_vram < required_vram + overhead_buffer:
                if i + 1 < len(ram_options):
                    args.ram = ram_options[i + 1][0]
                else:
                    args.ram = ram_option
                    device = torch.device("cpu")
                    print("WARNING: CUDA was chosen, but the VRAM available is less than 1 GB. Falling back to CPU.")
                    break
            else:
                found = True
                break

        if not found:
            device = torch.device("cpu")
            print("WARNING: No suitable RAM setting was found. Falling back to CPU.")
        elif old_ram_flag != args.ram:
            print_warning(old_ram_flag, args.ram, required_vram + overhead_buffer, cuda_vram)

    print("Now using ram flag: " + args.ram)

    if args.ram == "1gb" or args.ram == "2gb" or args.ram == "4gb":
        red_text = Style.BRIGHT + Fore.RED
        reset_text = Style.RESET_ALL
        if not os.path.exists("models/fine_tuned_model_compressed_v2.pt"):
            print("Warning - Since you have chosen a low amount of RAM, the fine-tuned model will be downloaded in a compressed format.\nThis will result in a some what faster startup time and a slower inference time, but will also result in slight reduction in accuracy.")
            print("Compressed Fine-tuned model not found. Downloading Compressed fine-tuned model... [Via OneDrive (Public)]")
            fine_tune_model_dl_compressed()
            try:
                if args.use_finetune == True:
                    whisper.load_model("models/fine_tuned_model_compressed_v2.pt", device=device, download_root="models")
                    print("Fine-tuned model loaded into memory.")
                    if device.type == "cuda":
                        max_split_size_mb = 128
            except Exception as e:
                print("Failed to load fine-tuned model. Results may be inaccurate. If you experience issues, please delete the fine-tuned model from the models folder and restart the program. If you still experience issues, please open an issue on GitHub.")
                red_text = Fore.RED + Back.BLACK
                print(f"{red_text}Error: {e}{reset_text}")
                pass
        else:
            try:
                if args.use_finetune == True:
                    whisper.load_model("models/fine_tuned_model_compressed_v2.pt", device=device, download_root="models")
                    print("Fine-tuned model loaded into memory.")
                    if device.type == "cuda":
                        max_split_size_mb = 128
            except Exception as e:
                print("Failed to load fine-tuned model. Results may be inaccurate. If you experience issues, please delete the fine-tuned model from the models folder and restart the program. If you still experience issues, please open an issue on GitHub.")
                red_text = Fore.RED + Back.BLACK
                print(f"{red_text}Error: {e}{reset_text}")
                pass
    else:
        if not os.path.exists("models/fine_tuned_model-v2.pt"):
            print("Fine-tuned model not found. Downloading Fine-tuned model... [Via OneDrive (Public)]")
            fine_tune_model_dl()
            try:
                if args.use_finetune == True:
                    whisper.load_model("models/fine_tuned_model-v2.pt", device=device, download_root="models")
                    print("Fine-tuned model loaded into memory.")
                    if device.type == "cuda":
                        max_split_size_mb = 128
            except Exception as e:
                print("Failed to load fine-tuned model. Results may be inaccurate. If you experience issues, please delete the fine-tuned model from the models folder and restart the program. If you still experience issues, please open an issue on GitHub.")
                red_text = Fore.RED + Back.BLACK
                print(f"{red_text}Error: {e}{reset_text}")
                pass
        else:
            try:
                if args.use_finetune == True:
                    whisper.load_model("models/fine_tuned_model-v2.pt", device=device, download_root="models")
                    print("Fine-tuned model loaded into memory.")
            except Exception as e:
                print("Failed to load fine-tuned model. Results may be inaccurate. If you experience issues, please delete the fine-tuned model from the models folder and restart the program. If you still experience issues, please open an issue on GitHub.")
                red_text = Fore.RED + Back.BLACK
                print(f"{red_text}Error: {e}{reset_text}")
                pass

    if args.ramforce:
        print("Hardmodel parameter detected. Setting ram flag to hardmodel parameter.")
        args.ram = hardmodel


    model = parser_args.set_model_by_ram(args.ram, args.language)
    print(f"Loading model {model}...")

    audio_model = whisper.load_model(model, device=device, download_root="models")

    record_timeout = args.record_timeout
    phrase_timeout = args.phrase_timeout

    if not os.path.exists("temp"):
        os.makedirs("temp")
    temp_dir = "temp"
    temp_file = NamedTemporaryFile(dir=temp_dir, delete=True, suffix=".ts", prefix="rec_").name
    transcription = ['']
        
    if args.discord_webhook:
        webhook_url = args.discord_webhook
        print(f"Sending console output to Discord webhook that was set in parameters.")

    recorder.listen_in_background(source, record_callback, phrase_time_limit=record_timeout)
    
    print("Model loaded.\n")
    print(f"Using {model} model.")
    if args.non_english:
        print("Using the multi-lingual model.")

    if device.type == "cuda":
        if "AMD" in torch.cuda.get_device_name(torch.cuda.current_device()):
            print("WARNING: You are using an AMD GPU with CUDA. This may not work properly. If you experience issues, try using the CPU instead.")

    english_counter = 0
    language_counters = {}
    last_detected_language = None 

    if args.discord_webhook:
        if args.translate:
            send_to_discord_webhook(webhook_url, f"Transcription started. Translation enabled.\nUsing the {args.ram} ram model.")
        else:
            send_to_discord_webhook(webhook_url, f"Transcription started. Translation disabled.\nUsing the {args.ram} ram model.")
        sleep(0.25)

    if args.auto_language_lock:
        print("Auto language lock enabled. Will auto lock after 5 consecutive detections of the same language.")
        if args.discord_webhook:
            send_to_discord_webhook(webhook_url, "Auto language lock enabled. Will auto lock after 5 consecutive detections of the same language.")

    print("Awaiting audio stream...")

    while True:
        try:
            now = datetime.utcnow()
            if not data_queue.empty():
                if args.no_log == False:
                    print("\nAudio stream detected...")
                phrase_complete = False
                if phrase_time and now - phrase_time > timedelta(seconds=phrase_timeout):
                    last_sample = bytes()
                    phrase_complete = True
                phrase_time = now

                while not data_queue.empty():
                    data = data_queue.get()
                    last_sample += data

                audio_data = sr.AudioData(last_sample, source.SAMPLE_RATE, source.SAMPLE_WIDTH)
                wav_data = io.BytesIO(audio_data.get_wav_data())

                with open(temp_file, 'w+b') as f:
                    f.write(wav_data.read())

                audio = whisper.load_audio(temp_file)
                audio = whisper.pad_or_trim(audio)
                mel = whisper.log_mel_spectrogram(audio).to(device)

                if ".en" in model:
                    detected_language = "English"
                else:
                    _, language_probs = audio_model.detect_language(mel)
                    detected_language = max(language_probs, key=language_probs.get)

                if args.language:
                    detected_language = args.language
                    if args.auto_language_lock:
                        if args.no_log == False:
                            print(f"Language locked to {detected_language}")
                    else:
                        if args.no_log == False:
                            print(f"Language set by argument: {detected_language}")
                else:
                    if ".en" in model:
                        detected_language = "English"
                        if args.no_log == False:
                            print(f"Language set by model: {detected_language}")
                    else:
                        if args.auto_language_lock:
                            if last_detected_language == detected_language:
                                english_counter += 1
                                if english_counter >= 5:
                                    if args.no_log == False:
                                        print(f"Language locked to {detected_language}")
                                    args.language = detected_language
                            else:
                                english_counter = 0
                                last_detected_language = detected_language
                        try:
                            confidence = language_probs[detected_language] * 100
                            confidence_color = Fore.GREEN if confidence > 75 else (Fore.YELLOW if confidence > 50 else Fore.RED)
                            set_window_title(detected_language, confidence)
                            if args.discord_webhook:
                                if args.no_log == False:
                                    print(f"Detected language: {detected_language} {confidence_color}({confidence:.2f}% Accuracy){Style.RESET_ALL}")
                        except:
                            pass
            

                if args.transcribe:
                    if args.no_log == False:
                        print("Transcribing...")
                
                if device == "cuda":
                    result = audio_model.transcribe(temp_file, fp16=torch.cuda.is_available(), language=detected_language)
                else:
                    result = audio_model.transcribe(temp_file)

                if args.no_log == False:
                    print(f"Detected Speech: {result['text']}")
                
                if result['text'] == "":
                    if args.retry:
                        if args.no_log == False:
                            print("Transcription failed, trying again...")
                        send_to_discord_webhook(webhook_url, "Transcription failed, trying again...")
                        if device == "cuda":
                            result = audio_model.transcribe(temp_file, fp16=torch.cuda.is_available(), language=detected_language)
                        else:
                            result = audio_model.transcribe(temp_file)
                        if args.no_log == False:
                            print(f"Detected Speech: {result['text']}")
                    else:
                        if args.no_log == False:
                            print("Transcription failed, skipping...")
                if args.discord_webhook:
                    send_to_discord_webhook(webhook_url, f"Detected Speech: {result['text']}")
                text = result['text'].strip()
                
                if args.translate:
                    if detected_language != 'en':
                        if args.no_log == False:
                            print("Translating...")
                        if device == "cuda":
                            translated_result = audio_model.transcribe(temp_file, fp16=torch.cuda.is_available(), task="translate", language=detected_language)
                        else:
                            translated_result = audio_model.transcribe(temp_file, task="translate", language=detected_language)
                        translated_text = translated_result['text'].strip()
                        if translated_text == "":
                            if args.retry:
                                if args.no_log == False:
                                    print("Translation failed, trying again...")
                                send_to_discord_webhook(webhook_url, "Translation failed, trying again...")
                                if device == "cuda":
                                    translated_result = audio_model.transcribe(temp_file, fp16=torch.cuda.is_available(), task="translate", language=detected_language)
                                else:
                                    translated_result = audio_model.transcribe(temp_file, task="translate", language=detected_language)
                            translated_text = translated_result['text'].strip()
                        if args.discord_webhook:
                            if translated_text == "":
                                send_to_discord_webhook(webhook_url, f"Translation failed")
                            else:
                                send_to_discord_webhook(webhook_url, f"Translated Speech: {translated_text}")

                    else:
                        translated_text = ""
                        if args.discord_webhook:
                            send_to_discord_webhook(webhook_url, "Translation failed")
            

                if args.transcribe:
                    if args.no_log == False:
                        print(f"Transcribing to {target_language}...")
                    if device == "cuda":
                        transcribed_result = audio_model.transcribe(temp_file, fp16=torch.cuda.is_available(), task="transcribe", language=target_language)
                    else:
                        transcribed_result = audio_model.transcribe(temp_file, task="transcribe", language=target_language)
                    transcribed_text = transcribed_result['text'].strip()
                    if transcribed_text == "":
                        if args.retry:
                            if args.no_log == False:
                                print("transcribe failed, trying again...")
                            send_to_discord_webhook(webhook_url, "transcribe failed, trying again...")
                            if device == "cuda":
                                transcribed_result = audio_model.transcribe(temp_file, fp16=torch.cuda.is_available(), task="transcribe", language=target_language)
                            else:
                                transcribed_result = audio_model.transcribe(temp_file, task="transcribe", language=target_language)
                        transcribed_text = transcribed_result['text'].strip()
                    if args.discord_webhook:
                        if transcribed_text == "":
                            send_to_discord_webhook(webhook_url, f"Translation failed")
                        else:
                            send_to_discord_webhook(webhook_url, f"transcribed Speech: {transcribed_text}")

                else:
                    transcribed_text = ""
                    if args.discord_webhook:
                        send_to_discord_webhook(webhook_url, "transcribe failed")
                
                if args.discord_webhook:
                    message = "----------------"
                    send_to_discord_webhook(webhook_url, message)
                    


                if phrase_complete:
                    transcription.append((text, translated_text if args.translate else None, transcribed_text if args.transcribe else None, detected_language))
                else:
                    transcription[-1] = (text, translated_text if args.translate else None, transcribed_text if args.transcribe else None, detected_language)

                os.system('cls' if os.name=='nt' else 'clear')

                if not args.no_log:
                    for original_text, translated_text, transcribed_text, detected_language in transcription:
                        if not original_text:
                            continue
                        print("=" * shutil.get_terminal_size().columns)
                        print(f"{' ' * int((shutil.get_terminal_size().columns - 15) / 2)} What was Heard -> {detected_language} {' ' * int((shutil.get_terminal_size().columns - 15) / 2)}")
                        print(f"{original_text}")

                    if args.translate and translated_text:
                        print(f"{'-' * int((shutil.get_terminal_size().columns - 15) / 2)} EN Translation {'-' * int((shutil.get_terminal_size().columns - 15) / 2)}")
                        print(f"{translated_text}\n")

                    if args.transcribe and transcribed_text:
                        print(f"{'-' * int((shutil.get_terminal_size().columns - 15) / 2)} {detected_language} -> {target_language} {'-' * int((shutil.get_terminal_size().columns - 15) / 2)}")
                        print(f"{transcribed_text}\n")

                else:
                    for original_text, translated_text, transcribed_text, detected_language in transcription:
                        if not original_text:
                            continue
                        if args.translate and translated_text:
                            print(f"{translated_text}")
                        if args.transcribe and transcribed_text:
                            print(f"{transcribed_text}")

                print('', end='', flush=True)


                if args.auto_model_swap:
                    if last_detected_language != detected_language:
                        last_detected_language = detected_language
                        language_counters[detected_language] = 1
                    else:
                        language_counters[detected_language] += 1

                    if language_counters[detected_language] == 5:
                        if detected_language == 'en' and model != 'base':
                            print("Detected English 5 times in a row, changing model to base.")
                            model = 'base'
                            audio_model = whisper.load_model(model, device=device)
                            print("Model was changed to base since English was detected 5 times in a row.")
                        elif detected_language != 'en' and model != 'large':
                            print(f"Detected {detected_language} 5 times in a row, changing model to large.")
                            model = 'large'
                            audio_model = whisper.load_model(model, device=device)
                            print(f"Model was changed to large since {detected_language} was detected 5 times in a row.")
        except Exception as e:
            if not isinstance(e, KeyboardInterrupt):
                print(e)
                if os.path.isfile('error_report.txt'):
                    error_report_file = open('error_report.txt', 'a')
                else:
                    error_report_file = open('error_report.txt', 'w')
                error_report_file.write(str(e))
                error_report_file.close()
            pass

        except KeyboardInterrupt:
            print("Exiting...")
            if args.discord_webhook:
                send_to_discord_webhook(webhook_url, "Service has stopped.")
            break

    if not os.path.isdir('out'):
        os.mkdir('out')
    
    transcript = os.path.join(os.getcwd(), 'out', 'transcription.txt')
    if os.path.isfile(transcript):
        transcript = os.path.join(os.getcwd(), 'out', 'transcription_' + str(len(os.listdir('out'))) + '.txt')
    transcription_file = open(transcript, 'w',  encoding='utf-8')

    for original_text, translated_text, transcribed_text, detected_language in transcription:
        transcription_file.write(f"-=-=-=-=-=-=-=-\nOriginal ({detected_language}): {original_text}\n")
        if translated_text:
            transcription_file.write(f"Translation: {translated_text}\n")
        if transcribed_text:
            transcription_file.write(f"Transcription: {transcribed_text}\n")
    transcription_file.close()
    print(f"Transcription was saved to {transcript}")
    

if __name__ == "__main__":
    main()<|MERGE_RESOLUTION|>--- conflicted
+++ resolved
@@ -58,75 +58,9 @@
 def main():
     args = parser_args.parse_arguments()
 
-<<<<<<< HEAD
-    version = "1.0.997"
-    ScriptCreator = "cyberofficial"
-    GitHubRepo = "https://github.com/cyberofficial/Synthalingua"
-    repo_owner = "cyberofficial"
-    repo_name = "Synthalingua"
-
-    def get_remote_version(repo_owner, repo_name, file_path):
-        url = f"https://raw.githubusercontent.com/{repo_owner}/{repo_name}/master/{file_path}"
-        response = requests.get(url)
-
-        if response.status_code == 200:
-            remote_file_content = response.text
-            version_search = re.search(r'version\s*=\s*"([\d.]+)"', remote_file_content)
-            if version_search:
-                remote_version = version_search.group(1)
-                return remote_version
-            else:
-                print("Error: Version not found in the remote file.")
-                return None
-        else:
-            print(f"An error occurred. Status code: {response.status_code}")
-            return None
-
-    def check_for_updates():
-        local_version = version
-        remote_version = get_remote_version(repo_owner, repo_name, "transcribe_audio.py")
-
-        if remote_version is not None:
-            if remote_version != local_version:
-                print(f"Version mismatch. Local version: {local_version}, remote version: {remote_version}")
-                print("Consider updating to the latest version.")
-                print(f"Update available at: " + GitHubRepo)
-            else:
-                print("You are already using the latest version.")
-                print(f"Current version: {local_version}")
-
-    check_for_updates()
-
-    def fine_tune_model_dl():
-        print("Downloading fine-tuned model... [Via OneDrive (Public)]")
-        url = "https://onedrive.live.com/download?cid=22FB8D582DCFA12B&resid=22FB8D582DCFA12B%21456432&authkey=AIRKZih0go6iUTs"
-        r = requests.get(url, stream=True)
-        total_length = int(r.headers.get('content-length'))
-        with tqdm(total=total_length, unit='B', unit_scale=True, unit_divisor=1024) as pbar:
-            with open("models/fine_tuned_model-v2.pt", "wb") as f:
-                for chunk in r.iter_content(chunk_size=1024):
-                    if chunk:
-                        f.write(chunk)
-                        pbar.update(1024)
-        print("Fine-tuned model downloaded.")
-
-    def fine_tune_model_dl_compressed():
-        print("Downloading fine-tuned compressed model... [Via OneDrive (Public)]")
-        url = "https://onedrive.live.com/download?cid=22FB8D582DCFA12B&resid=22FB8D582DCFA12B%21456433&authkey=AOTrQ949dOFhdxQ"
-        r = requests.get(url, stream=True)
-        total_length = int(r.headers.get('content-length'))
-        with tqdm(total=total_length, unit='B', unit_scale=True, unit_divisor=1024) as pbar:
-            with open("models/fine_tuned_model_compressed_v2.pt", "wb") as f:
-                for chunk in r.iter_content(chunk_size=1024):
-                    if chunk:
-                        f.write(chunk)
-                        pbar.update(1024)
-        print("Fine-tuned model (compressed) downloaded.")
-=======
     # if args.updatebranch is set as disable then skip
     if args.updatebranch != "disable":
         check_for_updates(args.updatebranch)
->>>>>>> e210027a
 
     def record_callback(_, audio:sr.AudioData) -> None:
         data = audio.get_raw_data()
