## Synthalingua 
<img src="https://github.com/cyberofficial/Synthalingua/assets/19499442/c81d2c51-bf85-4055-8243-e6a1262cce8a" width=70%>

## About

Synthalingua is an advanced, self-hosted tool that leverages the power of artificial intelligence to translate audio from various languages into English in near real time, offering the possibility of multilingual outputs. This innovative solution utilizes both GPU and CPU resources to handle the input transcription and translation, ensuring optimized performance. Although it is currently in beta and not perfect, Synthalingua is actively being developed and will receive regular updates to further enhance its capabilities.

<<<<<<< HEAD
## Developed Proudly in PyCharm IDE from JetBrains
JetBrains kindly approved me for an OSS licenses for thier software for use of this project. This will grealty improve my production rate.

Learn about it here: [https://jb.gg/OpenSourceSupport](https://jb.gg/OpenSourceSupport?from=Synthalingua)

[<img src="https://resources.jetbrains.com/storage/products/company/brand/logos/jb_beam.png" width="15%">](https://www.jetbrains.com/?from=Synthalingua)
[<img src="https://resources.jetbrains.com/storage/products/company/brand/logos/PyCharm.png" width="35%">](https://www.jetbrains.com/pycharm/?from=Synthalingua)
=======
# Changes in the Dev-Testing branch
* Added microphone calibration time. This will allow you to set how long the microphone will calibrate for. This will help with background noise and other issues. You can set it to 0 to skip user input and set it to auto 5 seconds.
* Fixed an issue where the console log did not show the translated text on update.
* If the updater fails to update, it will now show the error message rather crashing.
>>>>>>> e8620017

### Downloads
| Version (Click to DL) | Portable Included | Type | Notes |
| ------- | ----------------- | ---- | ----- | 
| [1.0.9981](https://github.com/cyberofficial/Synthalingua/releases/tag/1.0.9981) | Yes | Stable | Fixes an issue with web server, debug statement left over was removed. |

### Badges
[![CodeQL](https://github.com/cyberofficial/Synthalingua/actions/workflows/codeql.yml/badge.svg)](https://github.com/cyberofficial/Synthalingua/actions/workflows/codeql.yml)

#### Readme will update as time goes. This is a work in progress.

### Table of Contents
| Table of Contents | Description |
| ----------------- | ----------- |
| [Disclaimer](#things-to-knowdisclaimerswarningsetc) | Things to know/Disclaimers/Warnings/etc |
| [To Do List](#todo) | Things to do |
| [Contributors](#contributors) | People who helped with the project or contributed to the project. |
| [Installing/Setup](#installation) | How to install and setup the tool. |
| Misc | [Usage and File Arguments](#usage) - [Examples](#examples) - [Web Server](#web-server) |
| [Troubleshooting](#troubleshooting) | Common issues and how to fix them. |
| [Additional Info](#additional-information) | Additional information about the tool. |
| [Video Demos](#video-demonstration) | Video demonstrations of the tool. |
| [Extra Notes](#things-to-note) | Extra notes about the tool. |

## Things to know/Disclaimers/Warnings/etc
- This tool is not perfect. It's still in beta and is a work in progress. It will be updated in a reasonable amount of time.
Example: The tool might occasionally provide inaccurate translations or encounter bugs that are being actively worked on by the developers.
- Translations are more accurate when the speaker speaks clearly and slowly. If the speaker is fast or unclear, the translation will be less accurate, though it will still provide some level of translation.
Example: If the speaker speaks slowly and enunciates clearly, the tool is likely to provide more accurate translations compared to when the speaker speaks quickly or mumbles.
- The tool is not intended for professional use. It's meant for fun, language learning, and enjoying content at a reasonable pace. You may need to try to understand the content on your own before using this tool.
Example: This tool can be used for casual conversations, language practice with friends, or enjoying audio content in different languages.
- You agree not to use the tool to produce or spread misinformation or hate speech. If there is a discrepancy between the tool's output and the speaker's words, you must conduct your own research to determine the truth.
Example: If the tool translates a statement into something false or misleading, it is your responsibility to verify the accuracy of the information before sharing it. Avoid using the tool to spread false information or engage in hate speech.
- You assume your own risk and liability. The repository owner will not be held responsible for any damages caused by the tool. You are responsible for your own actions and cannot hold the repository owner accountable if you encounter issues or face consequences due to your usage of the tool.
Example: If the tool encounters technical issues, fails to provide accurate translations, or if you face any negative consequences resulting from its usage, the repository owner cannot be held liable.
- The tool is not meant to replace human translators. It is designed for fun, language learning, and enjoying content at a reasonable pace. You may need to make an effort to understand the content on your own before using this tool.
Example: When dealing with complex or highly specialized content, it is advisable to consult professional human translators for accurate translations.
- Your hardware can affect the tool's performance. A weak CPU or GPU may hinder its functionality. However, a weak internet connection or microphone will not significantly impact the tool.
Example: If you have a powerful computer with a fast processor, the tool is likely to perform better and provide translations more efficiently compared to using it on a slower or older system.
- This is a tool, not a service. You are responsible for your own actions and cannot hold the repository owner accountable if the tool violates terms of service or end-user license agreements, or if you encounter any issues while using the tool.
Example: If you use the tool in a way that violates the terms of service or policies of the platform you're using it with, the repository owner cannot be held responsible for any resulting consequences.


## TODO
| Todo  | Sub-Task | Status |
|-------|----------|--------|
| Add support for AMD GPUs. | ROCm support - Linux Only | ✅ |
|       | OpenCL support - Linux Only | ✅ |
| Add support API access. |          | ❌ |
| Custom localhost web server. |      | ✅ |
| Add reverse translation. |        | ✅ |
|       | Localize script to other languages. (Will take place after reverse translations.) | ❌ |
| Custom dictionary support. |       | ❌ |
| GUI.  |          | ❌ |
| Linux support. |          | ✅ |
| Improve performance. |         | ❌ |
|       | Compressed Model Format for lower ram users | ✅ |
|       | Better large model loading speed | ❌ |
|          | Split model up into multiple chunks based on usage | ❌ |
| Increase model swapping accuracy. | | ❌ |


# Contributors 
#### [@DaniruKun](https://github.com/DaniruKun) - https://watsonindustries.live
#### [@Expletive](https://github.com/Expletive) - https://evitelpxe.neocities.org 
#### [@Adenser](https://github.com/Adenser)

# System Requirements
| Supported GPUs | Description |
| -------------- | ----------- |
| Nvidia Dedicated Graphics | Supported |
| Nvidia Integrated Graphics | Tested - Not Supported |
| AMD/ATI | * Linux Verified |
| Intel Arc | Not Supported |
| Intel HD | Not Supported |
| Intel iGPU | Not Supported |

You can find full list of supported Nvida GPUs here:
* [Official Nvidia List](https://developer.nvidia.com/cuda-gpus)
* [Simple List](https://gist.github.com/standaloneSA/99788f30466516dbcc00338b36ad5acf)

| Requirement | Minimum | Moderate | Recommended | Best Performance |
| ----------- | ------- | -------- | ----------- | ---------------- |
| CPU Cores | 2 | 6 | 8 | 16 |
| CPU Clock Speed (GHz) | 2.5 or higher | 3.0 or higher | 3.5 or higher | 4.0 or higher |
| RAM (GB) | 4 or higher | 8 or higher | 16 or higher | 16 or higher |
| GPU VRAM (GB) | 2 or higher | 6 or higher | 8 or higher | 12 or higher |
| Free Disk Space (GB) | 10 or higher | 10 or higher | 10 or higher | 10 or higher |
| GPU (suggested) As long as the gpu you have is within vram spec, it should work fine. | Nvidia GTX 1050 or higher | Nvidia GTX 1660 or higher | Nvidia RTX 3070 or higher | Nvidia RTX 3090 or higher |

Note:
- Nvidia GPU support on Linux and Windows
- Nvidia GPU is suggested but not required.
- AMD GPUs are supported on linux, not Windows, but will *try* to be supported soon.

The tool will work on any system that meets the minimum requirements. The tool will work better on systems that meet the recommended requirements. The tool will work best on systems that meet the best performance requirements. You can mix and match the requirements to get the best performance. For example, you can have a CPU that meets the best performance requirements and a GPU that meets the moderate requirements. The tool will work best on systems that meet the best performance requirements.

## Installation
1. Download and install [Python 3.10.9](https://www.python.org/downloads/release/python-3109/).
     * Make sure to check the box that says "Add Python to PATH" when installing. If you don't check the box, you will have to manually add Python to your PATH. You can check this guide: [How to add Python to PATH](https://datatofish.com/add-python-to-windows-path/).
     * You can choose any python version that is 3.10.9 up to the latest version. The tool will *not* work on any python version that is 3.11 or higher. Must be 3.10.9+ not 3.11.x.
2. Download and install [Git](https://git-scm.com/downloads).
     * Using default settings is fine.
3. Download and install FFMPEG
     * Instructions: https://github.com/cyberofficial/Synthalingua/issues/2#issuecomment-1491098222
4. Download and install CUDA [Optional, but needs to be installed if using GPU]
     * https://developer.nvidia.com/cuda-downloads
5. Run setup script
     * **On Windows**: `setup.bat`
     * **On Linux**: `setup.bash`
     * If you get an error saying "Setup.bat is not recognized as an internal or external command, operable program or batch file.", houston we have a problem. This will require you to fix your operating system.
6. Run the newly created batch file/bash script. You can edit that file to change the settings.
     * If you get an error saying it is "not recognized as an internal or external command, operable program or batch file.", make sure you have  installed and added to your PATH, and make sure you have git installed. If you have python and git installed and added to your PATH, then create a new issue on the repo and I will try to help you fix the issue.

## Usage 

This script uses argparse to accept command line arguments. The following options are available:
| Flag | Description |
| ---- | ----------- |
| `--ram` | Change the amount of RAM to use. Default is 4GB. Choices are "1GB", "2GB", "4GB", "6GB", "12GB". |
| `--ramforce` | Use this flag to force the script to use desired VRAM. May cause the script to crash if there is not enough VRAM available. |
| `--non_english` | Use non-English models for transcription. Enables the use of non-English models. |
| `--energy_threshold` | Set the energy level for microphone to detect. Default is 100. Choose from 1 to 1000; anything higher will be harder to trigger the audio detection. |
| `--mic_calibration_time` | How long to calibrate the mic for in seconds. To skip user input type 0 and time will be set to 5 seconds. |
| `--record_timeout` | Set the time in seconds for real-time recording. Default is 2 seconds. |
| `--phrase_timeout` | Set the time in seconds for empty space between recordings before considering it a new line in the transcription. Default is 1 second. |
| `--translate` | Translate the transcriptions to English. Enables translation. |
| `--transcribe` | Transcribe the audio to a set target language. Target Language flag is required. |
| `--target_language` | Select the language to translate to. Available choices are a list of languages in ISO 639-1 format, as well as their English names. |
| `--language` | Select the language to translate from. Available choices are a list of languages in ISO 639-1 format, as well as their English names. |
| `--auto_model_swap` | Automatically swap the model based on the detected language. Enables automatic model swapping. |
| `--device` | Select the device to use for the model. Default is "cuda" if available. Available options are "cpu" and "cuda". When setting to CPU you can choose any RAM size as long as you have enough RAM. The CPU option is optimized for multi-threading, so if you have like 16 cores, 32 threads, you can see good results. |
| `--cuda_device` | Select the CUDA device to use for the model. Default is 0. |
| `--discord_webhook` | Set the Discord webhook to send the transcription to. |
| `--list_microphones` | List available microphones and exit. |
| `--set_microphone` | Set the default microphone to use. You can set the name or its ID number from the list. |
| `--auto_language_lock` | Automatically lock the language based on the detected language after 5 detections. Enables automatic language locking. Will help reduce latency. Use this flag if you are using non-English and if you do not know the current spoken language. |
| `--use_finetune` | Use fine-tuned model. This will increase accuracy, but will also increase latency. Additional VRAM/RAM usage is required. |
| `--no_log` | Makes it so only the last thing translated/transcribed is shown rather log style list. |
| `--updatebranch` | Check which branch from the repo to check for updates. Default is **master**, choices are **master** and **dev-testing** and **bleeding-under-work**. To turn off update checks use **disable**. **bleeding-under-work** is basically latest changes and can break at any time. |
| `--keep_temp` | Keeps audio files in the **out** folder. This will take up space over time though. |
| `--portnumber` | Set the port number for the web server. If no number is set then the web server will not start. |
| `--retry` | Retries translations and transcription if they fail. |
| `--about` | Shows about the app. |

# Things to note!
- When crafting your command line arguments, you need to make sure you adjust the energy threshold to your liking. The default is 100, but you can adjust it to your liking. The higher the number, the harder it is to trigger the audio detection. The lower the number, the easier it is to trigger the audio detection. I recommend you start with 100 and adjust it from there. I seen best results with 250-500.
- When using the discord webhook make sure the url is in quotes. Example: `--discord_webhook "https://discord.com/api/webhooks/1234567890/1234567890"`
- An active internet connection is required for initial usage. Over time you'll no longer need an internet connection. Changing RAM size will download certain models, once downloaded you'll no longer need internet.
- The fine tuned model will automatically be downloaded from OneDrive via Direct Public link. In the event of failure

## Web Server
With the command flag `--port 4000`, you can use query parameters like `?showoriginal`, `?showtranslation`, and `?showtranscription` to show specific elements. If any other query parameter is used or no query parameters are specified, all elements will be shown by default. You can choose another number other than `4000` if you want. You can mix the query parameters to show specific elements, leave blank to show all elements.

For example:
- `http://localhost:4000?showoriginal` will show the `original` detected text.
- `http://localhost:4000?showtranslation` will show the `translated` text.
- `http://localhost:4000?showtranscription` will show the `transcribed` text.
- `http://localhost:4000/?showoriginal&showtranscription` will show the `original` and `transcribed` text.
- `http://localhost:4000` or `http://localhost:4000?otherparam=value` will show all elements by default.

## Examples
#### Please note, make sure you edit the livetranslation.bat/livetranslation.bash file to change the settings. If you do not, it will use the default settings.


You have a GPU with 6GB of memory and you want to use the Japanese model. You also want to translate the transcription to English. You also want to send the transcription to a Discord channel. You also want to set the energy threshold to 300. You can run the following command:
`python transcribe_audio.py --ram 6gb --non_english --translate --language ja --discord_webhook "https://discord.com/api/webhooks/1234567890/1234567890" --energy_threshold 300`

When choosing ram, you can only choose 1gb, 2gb, 4gb, 6gb, 12gb. There are no in-betweens.

You have a 12gb GPU and you want to translate to Spanish from English, you can run the following command:
`python transcribe_audio.py --ram 12gb --transcribe --target_language Spanish --non_english --language en`

Lets say you have multiple audio devices and you want to use the one that is not the default. You can run the following command:
`python transcribe_audio.py --list_microphones`
This command will list all audio devices and their index. You can then use the index to set the default audio device. For example, if you want to use the second audio device, you can run the following command:
`python transcribe_audio.py --set_microphone "Realtek Audio (2- High Definiti"` to set the device to listen to. *Please note the quotes around the device name. This is required to prevent errors. Some names may be cut off, copy exactly what is in the quotes of the listed devices.

Example lets say I have these devices:
```
Microphone with name "Microsoft Sound Mapper - Input" found, the device index is 1
Microphone with name "VoiceMeeter VAIO3 Output (VB-Au" found, the device index is 2
Microphone with name "Headset (B01)" found, the device index is 3
Microphone with name "Microphone (Realtek USB2.0 Audi" found, the device index is 4
Microphone with name "Microphone (NVIDIA Broadcast)" found, the device index is 5
```

I would put `python transcribe_audio.py --set_microphone "Microphone (Realtek USB2.0 Audi"` to set the device to listen to.
-or-
I would put `python transcribe_audio.py --set_microphone 4` to set the device to listen to.

## Troubleshooting

If you encounter any issues with the tool, here are some common problems and their solutions:

* Python is not recognized as an internal or external command, operable program or batch file.
    * Make sure you have Python installed and added to your PATH.
    * If you recently installed Python, try restarting your computer to refresh the PATH environment variable.
    * Check that you installed the correct version of Python required by the application. Some applications may require a specific version of Python.
    * If you are still having issues, try running the command prompt as an administrator and running the installation again. However, only do this as a last resort and with caution, as running scripts as an administrator can potentially cause issues with the system.
* I get an error saying "No module named 'transformers'".
    * Re-run the setup.bat file.
        * If issues persist, make sure you have Python installed and added to your PATH.
        * Make sure you have the `transformers` module installed by running `pip install transformers`.
        * If you have multiple versions of Python installed, make sure you are installing the module for the correct version by specifying the Python version when running the command, e.g. `python -m pip install transformers`.
        * If you are still having issues, create a new issue on the repository and the developer may be able to help you fix the issue.
* Git is not recognized as an internal or external command, operable program or batch file.
    * Make sure you have Git installed and added to your PATH.
    * If you recently installed Git, try restarting your computer to refresh the PATH environment variable.
    * If you are still having issues, try running the command prompt as an administrator and running the installation again. However, only do this as a last resort and with caution, as running scripts as an administrator can potentially cause issues with the system.
* CUDA is not recognized or available.
    * Make sure you have CUDA installed. You can get it from [here](https://developer.nvidia.com/cuda-downloads).
    * CUDA is only for NVIDIA GPUs. If you have an AMD GPU, you have to use the CPU model. ROCm is not supported at this time.
* [WinError 2] The system cannot find the file specified
    Try this fix: https://github.com/cyberofficial/Real-Time-Translation/issues/2#issuecomment-1491098222
* Translator can't pickup stream sound
    * Check out this discussion thread for a possible fix: [#12 Discussion](https://github.com/cyberofficial/Synthalingua/discussions/12)

# Additional Information
* Models used are from OpenAI Whisper - [Whisper](https://github.com/openai/whisper)
    * Models were fine tuned using this [Documentation](https://huggingface.co/blog/fine-tune-whisper#load-whisperfeatureextractor)

# Video Demonstration
Command line arguments used. `--ram 6gb --record_timeout 2 --language ja --energy_threshold 500`
[<img src="https://i.imgur.com/sXTWr76.jpg" width="50%">](https://streamable.com/m9mhfr)

Command line arguments used. `--ram 12gb --record_timeout 5 --language id --energy_threshold 500`
[<img src="https://i.imgur.com/2WbWpH4.jpg" width="50%">](https://streamable.com/skuhoh)<|MERGE_RESOLUTION|>--- conflicted
+++ resolved
@@ -5,7 +5,7 @@
 
 Synthalingua is an advanced, self-hosted tool that leverages the power of artificial intelligence to translate audio from various languages into English in near real time, offering the possibility of multilingual outputs. This innovative solution utilizes both GPU and CPU resources to handle the input transcription and translation, ensuring optimized performance. Although it is currently in beta and not perfect, Synthalingua is actively being developed and will receive regular updates to further enhance its capabilities.
 
-<<<<<<< HEAD
+
 ## Developed Proudly in PyCharm IDE from JetBrains
 JetBrains kindly approved me for an OSS licenses for thier software for use of this project. This will grealty improve my production rate.
 
@@ -13,12 +13,12 @@
 
 [<img src="https://resources.jetbrains.com/storage/products/company/brand/logos/jb_beam.png" width="15%">](https://www.jetbrains.com/?from=Synthalingua)
 [<img src="https://resources.jetbrains.com/storage/products/company/brand/logos/PyCharm.png" width="35%">](https://www.jetbrains.com/pycharm/?from=Synthalingua)
-=======
+
 # Changes in the Dev-Testing branch
 * Added microphone calibration time. This will allow you to set how long the microphone will calibrate for. This will help with background noise and other issues. You can set it to 0 to skip user input and set it to auto 5 seconds.
 * Fixed an issue where the console log did not show the translated text on update.
 * If the updater fails to update, it will now show the error message rather crashing.
->>>>>>> e8620017
+
 
 ### Downloads
 | Version (Click to DL) | Portable Included | Type | Notes |
